--- conflicted
+++ resolved
@@ -100,27 +100,7 @@
 		<unzip src="../sound.zip" dest="../../Documents/Processing/libraries/" />
 	</target>
 
-<<<<<<< HEAD
-	<target name="justcompile" description="Compile sources">
-		<mkdir dir="bin" />
-		<javac source="1.8" target="1.8" srcdir="src" destdir="bin" encoding="UTF-8" includeAntRuntime="false" nowarn="true">
-			<classpath refid="classpath" />
-		</javac>
-	</target>
-
-	<target name="quickbuild" depends="justcompile" description="Build Sound library jar">
-		<jar destfile="library/sound.jar">
-			<fileset dir="bin" />
-		</jar>
-	</target>
-
-	<target name="quickinstall" depends="quickbuild" description="Local installation for testing/developing">
-		<move file="library/sound.jar" todir="../../Documents/Processing/libraries/sound/library/" />
-	</target>
-
-=======
 	<target name="quickinstall" depends="jar" description="Build and copy sound.jar for testing/developing">
 		<copy file="library/sound.jar" toDir="../../Documents/Processing/libraries/sound/library/" />
 	</target>
->>>>>>> e4f1dd3b
 </project>